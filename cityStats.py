--- conflicted
+++ resolved
@@ -577,16 +577,9 @@
             cms.append(CityModel(json.loads(fin.read().decode('utf-8'))))
 
     # we assume the first tile is the current tile we need to compute shared walls for
-<<<<<<< HEAD
-    # _a = cms[0].cm['metadata']['citymodelIdentifier']
-    _a = inputs[0].name.split("/")[-1].split(".")[0]
-    active_tile_name = _a
-    
-=======
     active_tile_name = pathlib.Path(inputs[0]).name.replace(".city.json.gz",
                                                             "").replace("-", "/")
 
->>>>>>> 86055bb1
     ge = cms[0].cm['metadata']['geographicalExtent']
     tile_bb = box(ge[0], ge[1], ge[3], ge[4])
     t_origin = [(p[0], p[1], 0) for p in tile_bb.centroid.coords]
@@ -638,15 +631,8 @@
                                                  goffset=t_origin)
                     if not vals is None:
                         parent = cms[0].cm["CityObjects"][obj]["parents"][0]
-<<<<<<< HEAD
                         for key, val in cms[0].cm["CityObjects"][parent]["attributes"].items():
-                            if key in ["identificatie", "b3_pw_datum", "oorspronkelijkbouwjaar", "b3_volume_lod22"]:
-=======
-                        for key, val in cms[0].cm["CityObjects"][parent][
-                            "attributes"].items():
-                            if key in ["identificatie", "status",
-                                       "oorspronkelijkbouwjaar"]:
->>>>>>> 86055bb1
+                            if key in ["identificatie", "status", "b3_pw_datum", "oorspronkelijkbouwjaar", "b3_volume_lod22"]:
                                 vals[key] = val
                                 if key == "b3_volume_lod22":
                                     vals["volume"] = val
@@ -665,51 +651,6 @@
         num_cores = jobs
 
         with ProcessPoolExecutor(max_workers=num_cores) as pool:
-<<<<<<< HEAD
-            with tqdm(total=num_objs) as progress:
-                futures = []
-
-                for obj in cms[0].cm["CityObjects"]:
-
-                    if cms[0].cm["CityObjects"][obj]["type"] == "BuildingPart":
-
-                        neighbour_ids = get_neighbours(building_meshes, obj, r)
-
-                        indices_list = [] if without_indices else None
-
-                        future = pool.submit(process_building,
-                                            cms[0].cm["CityObjects"][obj],
-                                            obj,
-                                            filter,
-                                            repair,
-                                            plot_buildings,
-                                            cms[0].vertices,
-                                            building_meshes,
-                                            neighbour_ids,
-                                            indices_list,
-                                            goffset=t_origin)
-                        future.add_done_callback(lambda p: progress.update())
-                        futures.append(future)
-                
-                results = []
-                for future in futures:
-                    try:
-                        obj, vals = future.result()
-                        if not vals is None:
-                            parent = cms[0].cm["CityObjects"][obj]["parents"][0]
-                            for key, val in cms[0].cm["CityObjects"][parent]["attributes"].items():
-                                if key in ["identificatie", "b3_pw_datum", "oorspronkelijkbouwjaar", "b3_volume_lod22"]:
-                                    vals[key] = val
-                                    if key == "b3_volume_lod22":
-                                        vals["volume"] = val
-                                    if key == "b3_pw_datum":
-                                        vals["pw_datum"] = val
-                    except Exception as e:
-                        print(f"Problem with {obj}")
-                        if break_on_error:
-                            conn.close()
-                            raise e
-=======
             futures = []
 
             for obj in cms[0].cm["CityObjects"]:
@@ -740,14 +681,16 @@
                         parent = cms[0].cm["CityObjects"][obj]["parents"][0]
                         for key, val in cms[0].cm["CityObjects"][parent][
                             "attributes"].items():
-                            if key in ["identificatie", "status",
-                                       "oorspronkelijkbouwjaar"]:
+                            if key in ["identificatie", "status", "b3_pw_datum", "oorspronkelijkbouwjaar", "b3_volume_lod22"]:
                                 vals[key] = val
+                                if key == "b3_volume_lod22":
+                                    vals["volume"] = val
+                                if key == "b3_pw_datum":
+                                    vals["pw_datum"] = val
                 except Exception as e:
                     print(f"Problem with {obj}")
                     if break_on_error:
                         raise e
->>>>>>> 86055bb1
 
     # orientation_plot(total_xy, bin_edges, title="Orientation plot")
     # orientation_plot(total_xz, bin_edges, title="XZ plot")
